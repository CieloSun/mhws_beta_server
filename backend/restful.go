--- conflicted
+++ resolved
@@ -74,12 +74,7 @@
 		}
 		c.JSON(200, m)
 	})
-<<<<<<< HEAD
-	g.GET("/consent/documents/EAR-B-WW/:restriction/:lang/:over", func(c *gin.Context) {
-=======
-	// bugfix:
 	g.GET("/consent/documents/EAR-B-WW/:restriction/:lang/:tail", func(c *gin.Context) {
->>>>>>> 3dcc4d8b
 		m, err := filenameToMap("over.json")
 		if err != nil {
 			c.JSON(404, gin.H{"error": err.Error()})
